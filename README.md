--- conflicted
+++ resolved
@@ -1,11 +1,7 @@
 # Trillian examples
 
 This repository contains example applications built on top of
-<<<<<<< HEAD
 [Trillian][], showing that it's possible to apply
-=======
-[Trillian](https://github.com/google/trillian), showing that it's possible to apply
->>>>>>> 26913798
 Transparency concepts to problems other than
 [Certificates](https://github.com/google/certificate-transparency-go).
 
@@ -16,10 +12,6 @@
 
 These examples are not supported per-se, but the Trillian team will likely try
 to help where possible.  You can contact them via the channels listed under
-<<<<<<< HEAD
 *Support* on the [Trillian][] repo.
 
-[Trillian]: https://github.com/google/trillian
-=======
-*Support* on the [Trillian](https://github.com/google/trillian) repo.
->>>>>>> 26913798
+[Trillian]: https://github.com/google/trillian