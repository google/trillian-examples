--- conflicted
+++ resolved
@@ -41,10 +41,6 @@
 	}
 
 	pubKey = os.Getenv("SERVERLESS_LOG_PUBLIC_KEY")
-<<<<<<< HEAD
-
-=======
->>>>>>> 65040c54
 	if len(pubKey) == 0 {
 		http.Error(w,
 			"Please set SERVERLESS_LOG_PUBLIC_KEY environment variable",
