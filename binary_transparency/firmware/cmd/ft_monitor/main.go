--- conflicted
+++ resolved
@@ -106,11 +106,7 @@
 			statement := manifest.Value
 			stmt := api.FirmwareStatement{}
 			if err := json.NewDecoder(bytes.NewReader(statement)).Decode(&stmt); err != nil {
-<<<<<<< HEAD
-				glog.Warningf("Fimware Statement decoding from manifest Failed reason %q", err)
-=======
 				glog.Warningf("Firmware Statement decoding from manifest failed reason %q", err)
->>>>>>> 04542bf1
 				continue
 			}
 			// Parse the firmware metadata:
@@ -125,18 +121,15 @@
 				glog.Warningf("Unable to GetFirmwareImage for Firmware with Hash 0x%x , reason %q", meta.FirmwareImageSHA512, err)
 				continue
 			}
-<<<<<<< HEAD
-			// Verify Image Hash from log Manifest match the actual image hash
-=======
+
 			// Verify Image Hash from log Manifest matches the actual image hash
->>>>>>> 04542bf1
 			h := sha512.Sum512(image)
 			if !bytes.Equal(h[:], meta.FirmwareImageSHA512) {
 				glog.Warningf("downloaded image does not match SHA512 in metadata (%x != %x)", h[:], meta.FirmwareImageSHA512)
 				continue
 			}
 			glog.V(1).Infof("Image Hash Verified for image at leaf index %d", manifest.LeafIndex)
-<<<<<<< HEAD
+
 
 			//Search for specific keywords inside firmware image
 			for _, keyword := range strings.Fields(ftKeyWords) {
@@ -149,8 +142,6 @@
 					glog.Warningf("Malware detected matched pattern %s", keyword)
 				}
 			}
-=======
->>>>>>> 04542bf1
 		}
 
 		// Perform consistency check only for non-zero initial tree size
