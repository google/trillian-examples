--- conflicted
+++ resolved
@@ -55,10 +55,6 @@
 	ScanSequenced(ctx context.Context, begin uint64, f func(seq uint64, entry []byte) error) (uint64, error)
 }
 
-<<<<<<< HEAD
-
-=======
->>>>>>> ca80f135
 // ErrDupeLeaf is returned by the Sequence method of storage implementations to
 // indicate that a leaf has already been sequenced.
 var ErrDupeLeaf = errors.New("duplicate leaf")
